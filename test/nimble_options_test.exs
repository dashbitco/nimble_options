--- conflicted
+++ resolved
@@ -30,11 +30,7 @@
 
       Available types: :any, :keyword_list, :non_empty_keyword_list, :atom, \
       :non_neg_integer, :pos_integer, :mfa, :mod_arg, :string, :boolean, :timeout, \
-<<<<<<< HEAD
-      {:fun, arity}, {:one_of, choices}, {:custom, mod, fun, args}, {:list, type}\
-=======
-      :pid, {:fun, arity}, {:one_of, choices}, {:custom, mod, fun, args}\
->>>>>>> d95249d4
+      :pid, {:fun, arity}, {:one_of, choices}, {:custom, mod, fun, args}, {:list, type}\
       """
 
       assert_raise ArgumentError, message, fn ->
