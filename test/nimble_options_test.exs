defmodule NimbleOptionsTest do
  use ExUnit.Case, async: true

  doctest NimbleOptions

  alias NimbleOptions.ValidationError

  test "known options" do
    schema = [name: [], context: []]
    opts = [name: MyProducer, context: :ok]

    assert NimbleOptions.validate(opts, schema) == {:ok, opts}
  end

  test "unknown options" do
    schema = [an_option: [], other_option: []]
    opts = [an_option: 1, not_an_option1: 1, not_an_option2: 1]

    assert NimbleOptions.validate(opts, schema) ==
             {:error,
              %ValidationError{
                message:
                  "unknown options [:not_an_option1, :not_an_option2], valid options are: [:an_option, :other_option]"
              }}
  end

  describe "validate the schema itself before validating the options" do
    test "raise ArgumentError when invalid" do
      schema = [stages: [type: :foo]]
      opts = [stages: 1]

      message = """
      invalid schema given to NimbleOptions.validate/2. \
      Reason: invalid option type :foo.

      Available types: :any, :keyword_list, :non_empty_keyword_list, :atom, \
      :non_neg_integer, :pos_integer, :mfa, :mod_arg, :string, :boolean, :timeout, \
<<<<<<< HEAD
      :pid, {:fun, arity}, {:one_of, choices}, {:custom, mod, fun, args}, {:list, type}\
=======
      :pid, {:fun, arity}, {:one_of, choices}, {:custom, mod, fun, args} (in options [:stages])\
>>>>>>> 5270554b
      """

      assert_raise ArgumentError, message, fn ->
        NimbleOptions.validate(opts, schema)
      end
    end

    test "validate the keys recursively, if any" do
      schema = [
        producers: [
          type: :keyword_list,
          keys: [
            *: [
              type: :keyword_list,
              keys: [
                module: [unknown_schema_option: 1],
                arg: []
              ]
            ]
          ]
        ]
      ]

      message = """
      invalid schema given to NimbleOptions.validate/2. \
      Reason: \
      unknown options [:unknown_schema_option], \
      valid options are: [:type, :required, :default, :keys, \
      :deprecated, :rename_to, :doc, :subsection] \
      (in options [:producers, :keys, :*, :keys, :module])\
      """

      assert_raise ArgumentError, message, fn ->
        NimbleOptions.validate([], schema)
      end
    end
  end

  describe "default value" do
    test "is used when none is given" do
      schema = [context: [default: :ok]]
      assert NimbleOptions.validate([], schema) == {:ok, [context: :ok]}
    end

    test "is not used when one is given" do
      schema = [context: [default: :ok]]
      assert NimbleOptions.validate([context: :given], schema) == {:ok, [context: :given]}
    end
  end

  describe "required options" do
    test "when present" do
      schema = [name: [required: true, type: :atom]]
      opts = [name: MyProducer]

      assert NimbleOptions.validate(opts, schema) == {:ok, opts}
    end

    test "when missing" do
      schema = [name: [required: true], an_option: [], other_option: []]
      opts = [an_option: 1, other_option: 2]

      assert NimbleOptions.validate(opts, schema) ==
               {:error,
                %ValidationError{
                  message:
                    "required option :name not found, received options: [:an_option, :other_option]"
                }}
    end
  end

  describe "rename_to" do
    test "is renamed when given" do
      schema = [context: [rename_to: :new_context], new_context: []]

      assert NimbleOptions.validate([context: :ok], schema) ==
               {:ok, [{:context, :ok}, {:new_context, :ok}]}
    end

    test "is ignored when not given" do
      schema = [context: [rename_to: :new_context], new_context: []]
      assert NimbleOptions.validate([], schema) == {:ok, []}
    end

    test "is ignored with default" do
      schema = [context: [rename_to: :new_context, default: 1], new_context: []]
      assert NimbleOptions.validate([], schema) == {:ok, [context: 1]}
    end
  end

  describe "doc" do
    test "valid documentation for key" do
      schema = [context: [doc: "details", default: 1]]
      assert NimbleOptions.validate([], schema) == {:ok, [context: 1]}
      schema = [context: [doc: false, default: 1]]
      assert NimbleOptions.validate([], schema) == {:ok, [context: 1]}
    end

    test "invalid documentation for key" do
      assert_raise ArgumentError, ~r/expected :doc to be a string or false, got: 1/, fn ->
        schema = [context: [doc: 1, default: 1]]
        NimbleOptions.validate([], schema)
      end
    end
  end

  describe "deprecated" do
    import ExUnit.CaptureIO

    test "warns when given" do
      schema = [context: [deprecated: "Use something else"]]

      assert capture_io(:stderr, fn ->
               assert NimbleOptions.validate([context: :ok], schema) == {:ok, [context: :ok]}
             end) =~ ":context is deprecated. Use something else"
    end

    test "does not warn when not given" do
      schema = [context: [deprecated: "Use something else"]]
      assert NimbleOptions.validate([], schema) == {:ok, []}
    end

    test "does not warn when using default" do
      schema = [context: [deprecated: "Use something else", default: :ok]]

      assert NimbleOptions.validate([], schema) == {:ok, [context: :ok]}
    end
  end

  describe "type validation" do
    test "valid positive integer" do
      schema = [stages: [type: :pos_integer]]
      opts = [stages: 1]

      assert NimbleOptions.validate(opts, schema) == {:ok, opts}
    end

    test "invalid positive integer" do
      schema = [stages: [type: :pos_integer]]

      assert NimbleOptions.validate([stages: 0], schema) ==
               {:error,
                %ValidationError{message: "expected :stages to be a positive integer, got: 0"}}

      assert NimbleOptions.validate([stages: :an_atom], schema) ==
               {:error,
                %ValidationError{
                  message: "expected :stages to be a positive integer, got: :an_atom"
                }}
    end

    test "valid non negative integer" do
      schema = [min_demand: [type: :non_neg_integer]]
      opts = [min_demand: 0]

      assert NimbleOptions.validate(opts, schema) == {:ok, opts}
    end

    test "invalid non negative integer" do
      schema = [min_demand: [type: :non_neg_integer]]

      assert NimbleOptions.validate([min_demand: -1], schema) ==
               {:error,
                %ValidationError{
                  message: "expected :min_demand to be a non negative integer, got: -1"
                }}

      assert NimbleOptions.validate([min_demand: :an_atom], schema) ==
               {:error,
                %ValidationError{
                  message: "expected :min_demand to be a non negative integer, got: :an_atom"
                }}
    end

    test "valid atom" do
      schema = [name: [type: :atom]]
      opts = [name: :an_atom]
      assert NimbleOptions.validate(opts, schema) == {:ok, opts}
    end

    test "invalid atom" do
      schema = [name: [type: :atom]]

      assert NimbleOptions.validate([name: 1], schema) ==
               {:error, %ValidationError{message: "expected :name to be an atom, got: 1"}}
    end

    test "valid string" do
      schema = [doc: [type: :string]]
      opts = [doc: "a string"]
      assert NimbleOptions.validate(opts, schema) == {:ok, opts}
    end

    test "invalid string" do
      schema = [doc: [type: :string]]

      assert NimbleOptions.validate([doc: :an_atom], schema) ==
               {:error, %ValidationError{message: "expected :doc to be an string, got: :an_atom"}}
    end

    test "valid boolean" do
      schema = [required: [type: :boolean]]

      opts = [required: true]
      assert NimbleOptions.validate(opts, schema) == {:ok, opts}

      opts = [required: false]
      assert NimbleOptions.validate(opts, schema) == {:ok, opts}
    end

    test "invalid boolean" do
      schema = [required: [type: :boolean]]

      assert NimbleOptions.validate([required: :an_atom], schema) ==
               {:error,
                %ValidationError{message: "expected :required to be an boolean, got: :an_atom"}}
    end

    test "valid timeout" do
      schema = [timeout: [type: :timeout]]

      opts = [timeout: 0]
      assert NimbleOptions.validate(opts, schema) == {:ok, opts}

      opts = [timeout: 1000]
      assert NimbleOptions.validate(opts, schema) == {:ok, opts}

      opts = [timeout: :infinity]
      assert NimbleOptions.validate(opts, schema) == {:ok, opts}
    end

    test "invalid timeout" do
      schema = [timeout: [type: :timeout]]

      opts = [timeout: -1]

      assert NimbleOptions.validate(opts, schema) ==
               {:error,
                %ValidationError{
                  message: "expected :timeout to be non-negative integer or :infinity, got: -1"
                }}

      opts = [timeout: :invalid]

      assert NimbleOptions.validate(opts, schema) ==
               {:error,
                %ValidationError{
                  message:
                    "expected :timeout to be non-negative integer or :infinity, got: :invalid"
                }}
    end

    test "valid pid" do
      schema = [name: [type: :pid]]
      opts = [name: self()]
      assert NimbleOptions.validate(opts, schema) == {:ok, opts}
    end

    test "invalid pid" do
      schema = [name: [type: :pid]]

      assert NimbleOptions.validate([name: 1], schema) ==
               {:error, %ValidationError{message: "expected :name to be a pid, got: 1"}}
    end

    test "valid mfa" do
      schema = [transformer: [type: :mfa]]

      opts = [transformer: {SomeMod, :func, [1, 2]}]
      assert NimbleOptions.validate(opts, schema) == {:ok, opts}

      opts = [transformer: {SomeMod, :func, []}]
      assert NimbleOptions.validate(opts, schema) == {:ok, opts}
    end

    test "invalid mfa" do
      schema = [transformer: [type: :mfa]]

      opts = [transformer: {"not_a_module", :func, []}]

      assert NimbleOptions.validate(opts, schema) == {
               :error,
               %ValidationError{
                 message:
                   ~s(expected :transformer to be a tuple {Mod, Fun, Args}, got: {"not_a_module", :func, []})
               }
             }

      opts = [transformer: {SomeMod, "not_a_func", []}]

      assert NimbleOptions.validate(opts, schema) == {
               :error,
               %ValidationError{
                 message:
                   ~s(expected :transformer to be a tuple {Mod, Fun, Args}, got: {SomeMod, "not_a_func", []})
               }
             }

      opts = [transformer: {SomeMod, :func, "not_a_list"}]

      assert NimbleOptions.validate(opts, schema) == {
               :error,
               %ValidationError{
                 message:
                   ~s(expected :transformer to be a tuple {Mod, Fun, Args}, got: {SomeMod, :func, "not_a_list"})
               }
             }

      opts = [transformer: NotATuple]

      assert NimbleOptions.validate(opts, schema) == {
               :error,
               %ValidationError{
                 message: ~s(expected :transformer to be a tuple {Mod, Fun, Args}, got: NotATuple)
               }
             }
    end

    test "valid mod_arg" do
      schema = [producer: [type: :mod_arg]]

      opts = [producer: {SomeMod, [1, 2]}]
      assert NimbleOptions.validate(opts, schema) == {:ok, opts}

      opts = [producer: {SomeMod, []}]
      assert NimbleOptions.validate(opts, schema) == {:ok, opts}
    end

    test "invalid mod_arg" do
      schema = [producer: [type: :mod_arg]]

      opts = [producer: NotATuple]

      assert NimbleOptions.validate(opts, schema) == {
               :error,
               %ValidationError{
                 message: ~s(expected :producer to be a tuple {Mod, Arg}, got: NotATuple)
               }
             }

      opts = [producer: {"not_a_module", []}]

      assert NimbleOptions.validate(opts, schema) == {
               :error,
               %ValidationError{
                 message:
                   ~s(expected :producer to be a tuple {Mod, Arg}, got: {"not_a_module", []})
               }
             }
    end

    test "valid {:fun, arity}" do
      schema = [partition_by: [type: {:fun, 1}]]

      opts = [partition_by: fn x -> x end]
      assert NimbleOptions.validate(opts, schema) == {:ok, opts}

      opts = [partition_by: &:erlang.phash2/1]
      assert NimbleOptions.validate(opts, schema) == {:ok, opts}
    end

    test "invalid {:fun, arity}" do
      schema = [partition_by: [type: {:fun, 1}]]

      opts = [partition_by: :not_a_fun]

      assert NimbleOptions.validate(opts, schema) == {
               :error,
               %ValidationError{
                 message: ~s(expected :partition_by to be a function of arity 1, got: :not_a_fun)
               }
             }

      opts = [partition_by: fn x, y -> x * y end]

      assert NimbleOptions.validate(opts, schema) == {
               :error,
               %ValidationError{
                 message:
                   ~s(expected :partition_by to be a function of arity 1, got: function of arity 2)
               }
             }
    end

    test "valid {:one_of, choices}" do
      schema = [batch_mode: [type: {:one_of, [:flush, :bulk]}]]

      opts = [batch_mode: :flush]
      assert NimbleOptions.validate(opts, schema) == {:ok, opts}

      opts = [batch_mode: :bulk]
      assert NimbleOptions.validate(opts, schema) == {:ok, opts}
    end

    test "invalid {:one_of, choices}" do
      schema = [batch_mode: [type: {:one_of, [:flush, :bulk]}]]

      opts = [batch_mode: :invalid]

      assert NimbleOptions.validate(opts, schema) ==
               {:error,
                %ValidationError{
                  message: "expected :batch_mode to be one of [:flush, :bulk], got: :invalid"
                }}
    end

    test "{:custom, mod, fun, args} with empty args" do
      schema = [buffer_keep: [type: {:custom, __MODULE__, :buffer_keep, []}]]

      opts = [buffer_keep: :first]
      assert NimbleOptions.validate(opts, schema) == {:ok, opts}

      opts = [buffer_keep: :last]
      assert NimbleOptions.validate(opts, schema) == {:ok, opts}

      opts = [buffer_keep: :unknown]

      assert NimbleOptions.validate(opts, schema) == {
               :error,
               %ValidationError{message: ~s(expected :first or :last, got: :unknown)}
             }
    end

    test "{:custom, mod, fun, args} with args" do
      schema = [buffer_keep: [type: {:custom, __MODULE__, :choice, [[:first, :last]]}]]

      opts = [buffer_keep: :first]
      assert NimbleOptions.validate(opts, schema) == {:ok, opts}

      opts = [buffer_keep: :last]
      assert NimbleOptions.validate(opts, schema) == {:ok, opts}

      opts = [buffer_keep: :unknown]

      assert NimbleOptions.validate(opts, schema) == {
               :error,
               %ValidationError{message: ~s(expected one of [:first, :last], got: :unknown)}
             }
    end

    test "{:custom, mod, fun, args} can also cast the value of an option" do
      schema = [connections: [type: {:custom, __MODULE__, :string_to_integer, []}]]

      opts = [connections: "5"]
      assert {:ok, validated_opts} = NimbleOptions.validate(opts, schema)
      assert length(validated_opts) == 1
      assert validated_opts[:connections] == 5
    end

    test "valid {:list, type}" do
      schema = [hosts: [type: {:list, :string}]]

      opts = [hosts: []]
      assert NimbleOptions.validate(opts, schema) == {:ok, opts}

      opts = [hosts: ["localhost", "hex.pm"]]
      assert {:ok, validated_opts} = NimbleOptions.validate(opts, schema)
      assert validated_opts[:hosts] == ["localhost", "hex.pm"]

      schema = [partitions_by: [type: {:list, {:fun, 1}}]]
      opts = [partitions_by: [fn x -> x end]]
      assert {:ok, [partitions_by: [opt | []]]} = NimbleOptions.validate(opts, schema)
      assert is_function(opt, 1)

      schema = [transformers: [type: {:list, :mfa}]]
      opts = [transformers: [{SomeMod, :func, [1, 2]}]]
      assert {:ok, validated_opts} = NimbleOptions.validate(opts, schema)
      assert validated_opts[:transformers] == [{SomeMod, :func, [1, 2]}]

      schema = [ports: [type: {:list, {:custom, __MODULE__, :validate_port, []}}]]

      opts = [ports: [22]]
      assert {:ok, validated_opts} = NimbleOptions.validate(opts, schema)
      assert validated_opts[:ports] == [22]

      opts = [ports: [22, "80"]]
      assert {:ok, validated_opts} = NimbleOptions.validate(opts, schema)
      assert validated_opts[:ports] == [22, 80]

      schema = [ports: [type: {:list, {:list, {:custom, __MODULE__, :validate_port, []}}}]]
      opts = [ports: [[22], [80, "8080"]]]
      assert {:ok, validated_opts} = NimbleOptions.validate(opts, schema)
      assert validated_opts[:ports] == [[22], [80, 8080]]
    end

    test "invalid {:list, type}" do
      schema = [hosts: [type: {:list, :string}]]

      opts = [hosts: ["hex.pm", :localhost, "127.0.0.1", 127]]

      assert NimbleOptions.validate(opts, schema) ==
               {:error,
                "expected :hosts to be a list of type :string, got: [\"hex.pm\", :localhost, \"127.0.0.1\", 127]"}

      opts = [hosts: :not_a_list]

      assert NimbleOptions.validate(opts, schema) ==
               {:error, "expected :hosts to be a list of type :string, got: :not_a_list"}

      schema = [ports: [type: {:list, :invalid}]]
      opts = [ports: [1, 2, 3]]

      assert_raise ArgumentError, fn ->
        NimbleOptions.validate(opts, schema)
      end

      schema = [ports: [type: {:list, {:custom, __MODULE__, :validate_port, []}}]]
      opts = [ports: [:not_a_port, 22, "80", __MODULE__]]

      assert NimbleOptions.validate(opts, schema) ==
               {:error,
                [
                  "expected an integer or a string, got: :not_a_port",
                  "expected an integer or a string, got: NimbleOptionsTest"
                ]}
    end
  end

  describe "nested options with predefined keys" do
    test "known options" do
      schema = [
        processors: [
          type: :keyword_list,
          keys: [
            stages: [],
            max_demand: []
          ]
        ]
      ]

      opts = [processors: [stages: 1, max_demand: 2]]

      assert NimbleOptions.validate(opts, schema) == {:ok, opts}
    end

    test "unknown options" do
      schema = [
        processors: [
          type: :keyword_list,
          keys: [
            stages: [],
            min_demand: []
          ]
        ]
      ]

      opts = [
        processors: [
          stages: 1,
          unknown_option1: 1,
          unknown_option2: 1
        ]
      ]

      assert NimbleOptions.validate(opts, schema) ==
               {:error,
                %ValidationError{
                  keys_path: [:processors],
                  message:
                    "unknown options [:unknown_option1, :unknown_option2], valid options are: [:stages, :min_demand]"
                }}
    end

    test "options with default values" do
      schema = [
        processors: [
          type: :keyword_list,
          keys: [
            stages: [default: 10]
          ]
        ]
      ]

      opts = [processors: []]

      assert NimbleOptions.validate(opts, schema) == {:ok, [processors: [stages: 10]]}
    end

    test "all required options present" do
      schema = [
        processors: [
          type: :keyword_list,
          keys: [
            stages: [required: true],
            max_demand: [required: true]
          ]
        ]
      ]

      opts = [processors: [stages: 1, max_demand: 2]]

      assert NimbleOptions.validate(opts, schema) == {:ok, opts}
    end

    test "required options missing" do
      schema = [
        processors: [
          type: :keyword_list,
          keys: [
            stages: [required: true],
            max_demand: [required: true]
          ]
        ]
      ]

      opts = [processors: [max_demand: 1]]

      assert NimbleOptions.validate(opts, schema) ==
               {:error,
                %ValidationError{
                  keys_path: [:processors],
                  message: "required option :stages not found, received options: [:max_demand]"
                }}
    end

    test "nested options types" do
      schema = [
        processors: [
          type: :keyword_list,
          keys: [
            name: [type: :atom],
            stages: [type: :pos_integer]
          ]
        ]
      ]

      opts = [processors: [name: MyModule, stages: :an_atom]]

      assert NimbleOptions.validate(opts, schema) ==
               {:error,
                %ValidationError{
                  keys_path: [:processors],
                  message: "expected :stages to be a positive integer, got: :an_atom"
                }}
    end
  end

  describe "nested options with custom keys" do
    test "known options" do
      schema = [
        producers: [
          type: :keyword_list,
          keys: [
            *: [
              type: :keyword_list,
              keys: [
                module: [],
                arg: [type: :atom]
              ]
            ]
          ]
        ]
      ]

      opts = [producers: [producer1: [module: MyModule, arg: :atom]]]

      assert NimbleOptions.validate(opts, schema) == {:ok, opts}
    end

    test "unknown options" do
      schema = [
        producers: [
          type: :keyword_list,
          keys: [
            *: [
              type: :keyword_list,
              keys: [
                module: [],
                arg: []
              ]
            ]
          ]
        ]
      ]

      opts = [producers: [producer1: [module: MyModule, arg: :ok, unknown_option: 1]]]

      assert NimbleOptions.validate(opts, schema) ==
               {:error,
                %ValidationError{
                  keys_path: [:producers, :producer1],
                  message: "unknown options [:unknown_option], valid options are: [:module, :arg]"
                }}
    end

    test "options with default values" do
      schema = [
        producers: [
          type: :keyword_list,
          keys: [
            *: [
              type: :keyword_list,
              keys: [
                arg: [default: :ok]
              ]
            ]
          ]
        ]
      ]

      opts = [producers: [producer1: []]]

      assert NimbleOptions.validate(opts, schema) == {:ok, [producers: [producer1: [arg: :ok]]]}
    end

    test "all required options present" do
      schema = [
        producers: [
          type: :keyword_list,
          keys: [
            *: [
              type: :keyword_list,
              keys: [
                module: [required: true],
                arg: [required: true]
              ]
            ]
          ]
        ]
      ]

      opts = [producers: [default: [module: MyModule, arg: :ok]]]

      assert NimbleOptions.validate(opts, schema) == {:ok, opts}
    end

    test "required options missing" do
      schema = [
        producers: [
          type: :keyword_list,
          keys: [
            *: [
              type: :keyword_list,
              keys: [
                module: [required: true],
                arg: [required: true]
              ]
            ]
          ]
        ]
      ]

      opts = [producers: [default: [module: MyModule]]]

      assert NimbleOptions.validate(opts, schema) ==
               {:error,
                %ValidationError{
                  keys_path: [:producers, :default],
                  message: "required option :arg not found, received options: [:module]"
                }}
    end

    test "nested options types" do
      schema = [
        producers: [
          type: :keyword_list,
          keys: [
            *: [
              type: :keyword_list,
              keys: [
                module: [required: true, type: :atom],
                stages: [type: :pos_integer]
              ]
            ]
          ]
        ]
      ]

      opts = [
        producers: [
          producer1: [
            module: MyProducer,
            stages: :an_atom
          ]
        ]
      ]

      assert NimbleOptions.validate(opts, schema) ==
               {:error,
                %ValidationError{
                  keys_path: [:producers, :producer1],
                  message: "expected :stages to be a positive integer, got: :an_atom"
                }}
    end

    test "validate empty keys for :non_empty_keyword_list" do
      schema = [
        producers: [
          type: :non_empty_keyword_list,
          keys: [
            *: [
              type: :keyword_list,
              keys: [
                module: [required: true, type: :atom],
                stages: [type: :pos_integer]
              ]
            ]
          ]
        ]
      ]

      opts = [
        producers: []
      ]

      assert NimbleOptions.validate(opts, schema) ==
               {:error,
                %ValidationError{
                  message: "expected :producers to be a non-empty keyword list, got: []"
                }}
    end

    test "allow empty keys for :keyword_list" do
      schema = [
        producers: [
          type: :keyword_list,
          keys: [
            *: [
              type: :keyword_list,
              keys: [
                module: [required: true, type: :atom],
                stages: [type: :pos_integer]
              ]
            ]
          ]
        ]
      ]

      opts = [
        producers: []
      ]

      assert NimbleOptions.validate(opts, schema) == {:ok, opts}
    end

    test "default value for :keyword_list" do
      schema = [
        batchers: [
          required: false,
          default: [],
          type: :keyword_list,
          keys: [
            *: [
              type: :keyword_list,
              keys: [
                stages: [type: :pos_integer, default: 1]
              ]
            ]
          ]
        ]
      ]

      opts = []

      assert NimbleOptions.validate(opts, schema) == {:ok, [batchers: []]}
    end
  end

  describe "nested options show up in error messages" do
    test "for options that we validate" do
      schema = [
        socket_options: [
          type: :keyword_list,
          keys: [
            certificates: [
              type: :keyword_list,
              keys: [
                path: [type: :string]
              ]
            ]
          ]
        ]
      ]

      opts = [socket_options: [certificates: [path: :not_a_string]]]

      assert NimbleOptions.validate(opts, schema) ==
               {:error,
                %ValidationError{
                  keys_path: [:socket_options, :certificates],
                  message: "expected :path to be an string, got: :not_a_string"
                }}
    end
  end

  describe "docs" do
    test "override docs for recursive keys" do
      docs = """
        * `:type` - Required. The type of the option item.

        * `:required` - Defines if the option item is required. The default value is `false`.

        * `:keys` - Defines which set of keys are accepted.

        * `:default` - The default.

      """

      assert NimbleOptions.docs(recursive_schema()) == docs
    end

    test "generate inline indented docs for nested options" do
      schema = [
        producer: [
          type: :non_empty_keyword_list,
          doc: "The producer. Supported options:",
          keys: [
            module: [type: :mod_arg, doc: "The module."],
            rate_limiting: [
              type: :non_empty_keyword_list,
              doc: """
              A list of options to enable and configure rate limiting. Supported options:
              """,
              keys: [
                allowed_messages: [type: :pos_integer, doc: "Number of messages per interval."],
                interval: [required: true, type: :pos_integer, doc: "The interval."]
              ]
            ]
          ]
        ]
      ]

      docs = """
        * `:producer` - The producer. Supported options:

          * `:module` - The module.

          * `:rate_limiting` - A list of options to enable and configure rate limiting. Supported options:

            * `:allowed_messages` - Number of messages per interval.

            * `:interval` - Required. The interval.

      """

      assert NimbleOptions.docs(schema) == docs
    end

    test "generate subsections for nested options" do
      schema = [
        name: [required: true, type: :atom, doc: "The name."],
        producer: [
          type: :non_empty_keyword_list,
          doc: "This is the producer summary. See \"Producers options\" section below.",
          subsection: """
          ### Producers options

          The producer options allow users to set up the producer.

          The available options are:
          """,
          keys: [
            module: [type: :mod_arg, doc: "The module."],
            concurrency: [type: :pos_integer, doc: "The concurrency."]
          ]
        ]
      ]

      docs = """
        * `:name` - Required. The name.

        * `:producer` - This is the producer summary. See "Producers options" section below.

      ### Producers options

      The producer options allow users to set up the producer.

      The available options are:

        * `:module` - The module.

        * `:concurrency` - The concurrency.

      """

      assert NimbleOptions.docs(schema) == docs
    end

    test "keep indentation of multiline doc" do
      schema = [
        name: [
          type: :string,
          doc: """
          The name.

          This a multiline text.

          Another line.
          """
        ],
        module: [
          type: :atom,
          doc: "The module."
        ]
      ]

      docs = """
        * `:name` - The name.

      This a multiline text.

      Another line.

        * `:module` - The module.

      """

      assert NimbleOptions.docs(schema) == docs
    end

    test "the option doesn't appear in the documentation when the :doc option is false" do
      schema = [
        name: [type: :atom, doc: "An atom."],
        secret: [type: :string, doc: false],
        count: [type: :integer]
      ]

      docs = """
        * `:name` - An atom.

        * `:count`

      """

      assert NimbleOptions.docs(schema) == docs
    end

    test "the option and its children don't appear in the documentation when the :doc option is false" do
      schema = [
        producer: [
          type: :keyword_list,
          doc: false,
          keys: [
            name: [type: :atom],
            concurrency: [type: :pos_integer]
          ]
        ]
      ]

      docs = """
      """

      assert NimbleOptions.docs(schema) == docs
    end
  end

  describe "validate!/2 (raising version)" do
    test "returns the direct options if the options are valid" do
      schema = [name: [], context: []]
      opts = [name: MyProducer, context: :ok]

      assert NimbleOptions.validate!(opts, schema) == opts
    end

    test "raises a NimbleOptions.ValidationError if the options are invalid" do
      schema = [an_option: [], other_option: []]
      opts = [an_option: 1, not_an_option1: 1, not_an_option2: 1]

      message =
        "unknown options [:not_an_option1, :not_an_option2], valid options are: [:an_option, :other_option]"

      assert_raise NimbleOptions.ValidationError, message, fn ->
        NimbleOptions.validate!(opts, schema)
      end
    end
  end

  def buffer_keep(value) when value in [:first, :last] do
    {:ok, value}
  end

  def buffer_keep(value) do
    {:error, "expected :first or :last, got: #{inspect(value)}"}
  end

  def choice(value, choices) do
    if value in choices do
      {:ok, value}
    else
      {:error, "expected one of #{inspect(choices)}, got: #{inspect(value)}"}
    end
  end

  def string_to_integer(value) do
    {:ok, String.to_integer(value)}
  end

  def validate_port(value) when is_binary(value), do: {:ok, String.to_integer(value)}
  def validate_port(value) when is_integer(value), do: {:ok, value}

  def validate_port(value),
    do: {:error, "expected an integer or a string, got: #{inspect(value)}"}

  defp recursive_schema() do
    [
      *: [
        type: :keyword_list,
        keys: [
          type: [
            type: :atom,
            required: true,
            doc: "The type of the option item."
          ],
          required: [
            type: :boolean,
            default: false,
            doc: "Defines if the option item is required."
          ],
          keys: [
            type: :keyword_list,
            doc: "Defines which set of keys are accepted.",
            keys: &recursive_schema/0
          ],
          default: [
            doc: "The default."
          ]
        ]
      ]
    ]
  end
end<|MERGE_RESOLUTION|>--- conflicted
+++ resolved
@@ -35,11 +35,7 @@
 
       Available types: :any, :keyword_list, :non_empty_keyword_list, :atom, \
       :non_neg_integer, :pos_integer, :mfa, :mod_arg, :string, :boolean, :timeout, \
-<<<<<<< HEAD
-      :pid, {:fun, arity}, {:one_of, choices}, {:custom, mod, fun, args}, {:list, type}\
-=======
       :pid, {:fun, arity}, {:one_of, choices}, {:custom, mod, fun, args} (in options [:stages])\
->>>>>>> 5270554b
       """
 
       assert_raise ArgumentError, message, fn ->
