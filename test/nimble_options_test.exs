--- conflicted
+++ resolved
@@ -36,13 +36,8 @@
       Reason: invalid option type :foo.
 
       Available types: :any, :keyword_list, :non_empty_keyword_list, :atom, \
-<<<<<<< HEAD
-      :non_neg_integer, :pos_integer, :mfa, :mod_arg, :string, :boolean, :timeout, \
+      :integer, :non_neg_integer, :pos_integer, :mfa, :mod_arg, :string, :boolean, :timeout, \
       :pid, {:fun, arity}, {:one_of, choices}, {:list, type}, {:custom, mod, fun, args} (in options [:stages])\
-=======
-      :integer, :non_neg_integer, :pos_integer, :mfa, :mod_arg, :string, :boolean, :timeout, \
-      :pid, {:fun, arity}, {:one_of, choices}, {:custom, mod, fun, args} (in options [:stages])\
->>>>>>> 17445154
       """
 
       assert_raise ArgumentError, message, fn ->
@@ -644,8 +639,10 @@
       assert NimbleOptions.validate(opts, schema) ==
                {:error,
                 %ValidationError{
+                  key: :hosts,
                   keys_path: [],
-                  message: "expected :hosts to be a list of string, got: [:localhost, 127]"
+                  message: "expected :hosts to be a list of string, got: [:localhost, 127]",
+                  value: [:localhost, 127]
                 }}
 
       opts = [hosts: :not_a_list]
@@ -653,8 +650,10 @@
       assert NimbleOptions.validate(opts, schema) ==
                {:error,
                 %ValidationError{
+                  key: :hosts,
                   keys_path: [],
-                  message: "expected :hosts to be a list of string, got: :not_a_list"
+                  message: "expected :hosts to be a list of string, got: :not_a_list",
+                  value: :not_a_list
                 }}
 
       schema = [ports: [type: {:list, :invalid}]]
@@ -670,8 +669,10 @@
       assert NimbleOptions.validate(opts, schema) ==
                {:error,
                 %ValidationError{
+                  key: :ports,
                   keys_path: [],
-                  message: "expected :ports to be a list, got: [:not_a_port, NimbleOptionsTest]"
+                  message: "expected :ports to be a list, got: [:not_a_port, NimbleOptionsTest]",
+                  value: [:not_a_port, __MODULE__]
                 }}
     end
   end
